#ifndef CUDA_HELPER_CUH
#define CUDA_HELPER_CUH
#include<cstdio>

#include<cuda_runtime.h>
#include<cuda_runtime_api.h>
#include<cublas_v2.h>

#define CHECK_CU_ERR(t_err) \
    do { \
        auto err = (t_err); \
        if (err != cudaSuccess){ \
            std::puts(cudaGetErrorString(err)); \
            std::puts(cudaGetErrorName(err)); \
            std::abort(); \
        } \
    } while(false)

<<<<<<< HEAD
#ifdef CUBLAS_API_H_
// cuBLAS API errors
static const char *_cudaGetErrorEnum(cublasStatus_t error)
{
  switch (error)
  {
    case CUBLAS_STATUS_SUCCESS:
      return "CUBLAS_STATUS_SUCCESS";

    case CUBLAS_STATUS_NOT_INITIALIZED:
      return "CUBLAS_STATUS_NOT_INITIALIZED";

    case CUBLAS_STATUS_ALLOC_FAILED:
      return "CUBLAS_STATUS_ALLOC_FAILED";

    case CUBLAS_STATUS_INVALID_VALUE:
      return "CUBLAS_STATUS_INVALID_VALUE";

    case CUBLAS_STATUS_ARCH_MISMATCH:
      return "CUBLAS_STATUS_ARCH_MISMATCH";

    case CUBLAS_STATUS_MAPPING_ERROR:
      return "CUBLAS_STATUS_MAPPING_ERROR";

    case CUBLAS_STATUS_EXECUTION_FAILED:
      return "CUBLAS_STATUS_EXECUTION_FAILED";

    case CUBLAS_STATUS_INTERNAL_ERROR:
      return "CUBLAS_STATUS_INTERNAL_ERROR";

    case CUBLAS_STATUS_NOT_SUPPORTED:
      return "CUBLAS_STATUS_NOT_SUPPORTED";

    case CUBLAS_STATUS_LICENSE_ERROR:
      return "CUBLAS_STATUS_LICENSE_ERROR";
  }

  return "<unknown>";
}
#endif

#define CHECK_CUBLAS_ERR(t_err) \
    do { \
        auto err = (t_err); \
        if (err != CUBLAS_STATUS_SUCCESS){ \
            std::puts(_cudaGetErrorEnum(err)); \
            std::abort(); \
        } \
    } while(false)

=======
template <typename IntType>
constexpr __host__ __device__ IntType ceildiv(IntType a, IntType b) {
  return (a + b - 1) / b;
}
>>>>>>> a95c3aed

#endif // CUDA_HELPER_CUH<|MERGE_RESOLUTION|>--- conflicted
+++ resolved
@@ -16,7 +16,6 @@
         } \
     } while(false)
 
-<<<<<<< HEAD
 #ifdef CUBLAS_API_H_
 // cuBLAS API errors
 static const char *_cudaGetErrorEnum(cublasStatus_t error)
@@ -67,11 +66,9 @@
         } \
     } while(false)
 
-=======
 template <typename IntType>
 constexpr __host__ __device__ IntType ceildiv(IntType a, IntType b) {
   return (a + b - 1) / b;
 }
->>>>>>> a95c3aed
 
 #endif // CUDA_HELPER_CUH