option(USE_CUDA "Enable CUDA GPU kernels" OFF)
option(CUDA_PROFILE "Enable CUDA profiling support" OFF)

if (USE_CUDA)
  message(STATUS "Compiling with CUDA")

  enable_language(CUDA)

  target_compile_features(project_options INTERFACE cuda_std_14)
  target_compile_definitions(project_options INTERFACE -DUSE_CUDA)
  find_package(CUDAToolkit REQUIRED)
  add_library(cuda_toolkit INTERFACE)

  add_library(cudaAllocation STATIC src/isle/cpp/allocation_overload.cpp)
  target_compile_features(cudaAllocation PRIVATE cxx_std_14)
  target_link_libraries(cudaAllocation PRIVATE CUDA::cudart)
  target_link_libraries(cudaAllocation PRIVATE project_options project_warnings)

  # TODO: works only on linux like systems!
  find_path(libcudacxx_INCLUDE_DIR "cuda/std/complex"
      PATHS "/opt/nvidia" "/opt/cuda"
            "/usr/include"
            "/usr/local" "/usr/local/include" "/usr/local/share"
            "/usr/share"
            "$ENV{HOME}"
            "$ENV{HOME}/.local/" "$ENV{HOME}/.local/include" "$ENV{HOME}/.local/share"
<<<<<<< HEAD
      PATH_SUFFIXES "" "libcudacxx" "libcudacxx/include" "libcudacxx/include/cuda/std"
=======
	    "../"
      PATH_SUFFIXES "libcudacxx" "libcudacxx/include" "libcudacxx/include/cuda/std"
>>>>>>> 64525aea
      REQUIRED
  )
  message("-- Found libcudacxx - ${libcudacxx_INCLUDE_DIR}")
  #target_link_directories(project_options INTERFACE SYSTEM "${libcudacxx_INCLUDE_DIR}")
  set(CMAKE_CUDA_FLAGS "-I${libcudacxx_INCLUDE_DIR} ${CMAKE_CUDA_FLAGS}")

  if (CUDA_PROFILE)
    target_link_libraries(cuda_toolkit INTERFACE CUDA::nvToolsExt)
    target_compile_definitions(cuda_toolkit INTERFACE -DENABLE_NVTX_PROFILE)
  endif()
endif ()<|MERGE_RESOLUTION|>--- conflicted
+++ resolved
@@ -24,12 +24,8 @@
             "/usr/share"
             "$ENV{HOME}"
             "$ENV{HOME}/.local/" "$ENV{HOME}/.local/include" "$ENV{HOME}/.local/share"
-<<<<<<< HEAD
+            "../"
       PATH_SUFFIXES "" "libcudacxx" "libcudacxx/include" "libcudacxx/include/cuda/std"
-=======
-	    "../"
-      PATH_SUFFIXES "libcudacxx" "libcudacxx/include" "libcudacxx/include/cuda/std"
->>>>>>> 64525aea
       REQUIRED
   )
   message("-- Found libcudacxx - ${libcudacxx_INCLUDE_DIR}")
